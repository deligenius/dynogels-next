--- conflicted
+++ resolved
@@ -191,19 +191,11 @@
     return deserializer.date(value);
   case 'boolean':
     return deserializer.boolean(value);
-<<<<<<< HEAD
-  case 'numberset':
-    return deserializer.numberSet(value);
-  case 'stringset':
-    return deserializer.stringSet(value);
-  case 'binaryset':
-=======
   case 'numberSet':
     return deserializer.numberSet(value);
   case 'stringSet':
     return deserializer.stringSet(value);
   case 'binarySet':
->>>>>>> 85ded7f3
     return deserializer.binarySet(value);
   default:
     throw new Error('Unsupported schema type - ' + type);
@@ -232,29 +224,17 @@
     return serialize.date(value);
   case 'boolean':
     return serialize.boolean(value);
-<<<<<<< HEAD
-  case 'numberset':
-=======
   case 'numberSet':
->>>>>>> 85ded7f3
     if(options.convertSets) {
       return serialize.number(value);
     }
     return serialize.numberSet(value);
-<<<<<<< HEAD
-  case 'stringset':
-=======
   case 'stringSet':
->>>>>>> 85ded7f3
     if(options.convertSets) {
       return serialize.string(value);
     }
     return serialize.stringSet(value);
-<<<<<<< HEAD
-  case 'binaryset':
-=======
   case 'binarySet':
->>>>>>> 85ded7f3
     if(options.convertSets) {
       return serialize.binary(value);
     }
