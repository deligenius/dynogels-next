'use strict';

const _ = require('lodash');
const Item = require('./item');
const Query = require('./query');
const Scan = require('./scan');
const EventEmitter = require('events').EventEmitter;
const async = require('async');
const utils = require('./utils');
const ParallelScan = require('./parallelScan');
const expressions = require('./expressions');

const internals = {};

const Table = module.exports = function (name, schema, serializer, docClient, logger) {
  this.config = { name: name };
  this.schema = schema;
  this.serializer = serializer;
  this.docClient = docClient;
  this.log = logger;

  this._before = new EventEmitter();
  this.before = this._before.on.bind(this._before);

  this._after = new EventEmitter();
  this.after = this._after.on.bind(this._after);
};

Table.prototype.initItem = function (attrs) {
  const self = this;

  if (self.itemFactory) {
    return new self.itemFactory(attrs);
  } else {
    return new Item(attrs, self);
  }
};

Table.prototype.tableName = function () {
  if (this.schema.tableName) {
    if (_.isFunction(this.schema.tableName)) {
      return this.schema.tableName.call(this);
    } else {
      return this.schema.tableName;
    }
  } else {
    return this.config.name;
  }
};

Table.prototype.sendRequest = function (method, params, callback) {
  const self = this;

  let driver;
  if (_.isFunction(self.docClient[method])) {
    driver = self.docClient;
  } else if (_.isFunction(self.docClient.service[method])) {
    driver = self.docClient.service;
  }

  const startTime = Date.now();

  self.log.info({ params: params }, 'vogels %s request', method.toUpperCase());
  driver[method].call(driver, params, (err, data) => {
    const elapsed = Date.now() - startTime;

    if (err) {
      self.log.warn({ err: err }, 'vogels %s error', method.toUpperCase());
      return callback(err);
    } else {
      self.log.info({ data: data }, 'vogels %s response - %sms', method.toUpperCase(), elapsed);
      return callback(null, data);
    }
  });
};

Table.prototype.get = function (hashKey, rangeKey, options, callback) {
  const self = this;

  if (_.isPlainObject(rangeKey) && typeof options === 'function' && !callback) {
    callback = options;
    options = rangeKey;
    rangeKey = null;
  } else if (typeof rangeKey === 'function' && !callback) {
    callback = rangeKey;
    options = {};
    rangeKey = null;
  } else if (typeof options === 'function' && !callback) {
    callback = options;
    options = {};
  }

  let params = {
    TableName: self.tableName(),
    Key: self.serializer.buildKey(hashKey, rangeKey, self.schema)
  };

  params = _.merge({}, params, options);

  self.sendRequest('get', params, (err, data) => {
    if (err) {
      return callback(err);
    }

    let item = null;
    if (data.Item) {
      item = self.initItem(self.serializer.deserializeItem(data.Item));
    }

    return callback(null, item);
  });
};

internals.callBeforeHooks = (table, name, startFun, callback) => {
  const listeners = table._before.listeners(name);

  return async.waterfall([startFun].concat(listeners), callback);
};

Table.prototype.create = function (item, options, callback) {
  const self = this;

  if (typeof options === 'function' && !callback) {
    callback = options;
    options = {};
  }

  callback = callback || _.noop;
  options = options || {};

  if (_.isArray(item)) {
    async.map(item, (data, callback) => internals.createItem(self, data, options, callback), callback);
  } else {
    return internals.createItem(self, item, options, callback);
  }
};

internals.createItem = (table, item, options, callback) => {
  const self = table;

  const start = callback => {
    const data = self.schema.applyDefaults(item);

    const paramName = _.isString(self.schema.createdAt) ? self.schema.createdAt : 'createdAt';

    if (self.schema.timestamps && self.schema.createdAt !== false && !_.has(data, paramName)) {
      data[paramName] = new Date().toISOString();
    }

    return callback(null, data);
  };

  internals.callBeforeHooks(self, 'create', start, (err, data) => {
    if (err) {
      return callback(err);
    }

    const result = self.schema.validate(data);

    if (result.error) {
      result.error.message = `${result.error.message} on ${self.tableName()}`;
      return callback(result.error);
    }

    const attrs = utils.omitNulls(data);

    let params = {
      TableName: self.tableName(),
      Item: self.serializer.serializeItem(self.schema, attrs)
    };

    if (options.expected) {
      internals.addConditionExpression(params, options.expected);
      options = _.omit(options, 'expected');
    }

    if (options.overwrite === false) {
      const expected = _.chain([self.schema.hashKey, self.schema.rangeKey]).compact().reduce((result, key) => {
        _.set(result, `${key}.<>`, _.get(params.Item, key));
        return result;
      }, {}).value();

      internals.addConditionExpression(params, expected);
    }

    options = _.omit(options, 'overwrite'); // remove overwrite flag regardless if true or false

    params = _.merge({}, params, options);

    self.sendRequest('put', params, err => {
      if (err) {
        return callback(err);
      }

      const item = self.initItem(attrs);
      self._after.emit('create', item);

      return callback(null, item);
    });
  });
};

internals.updateExpressions = (schema, data, options) => {
  const exp = expressions.serializeUpdateExpression(schema, data);

  if (options.UpdateExpression) {
    const parsed = expressions.parse(options.UpdateExpression);

    exp.expressions = _.reduce(parsed, (result, val, key) => {
      if (!_.isEmpty(val)) {
        result[key] = result[key].concat(val);
      }

      return result;
    }, exp.expressions);
  }

  if (_.isPlainObject(options.ExpressionAttributeValues)) {
    exp.values = _.merge({}, exp.values, options.ExpressionAttributeValues);
  }

  if (_.isPlainObject(options.ExpressionAttributeNames)) {
    exp.attributeNames = _.merge({}, exp.attributeNames, options.ExpressionAttributeNames);
  }

  return _.merge({}, {
    ExpressionAttributeValues: exp.values,
    ExpressionAttributeNames: exp.attributeNames,
    UpdateExpression: expressions.stringify(exp.expressions),
  });
};

Table.prototype.update = function (item, options, callback) {
  const self = this;

  if (typeof options === 'function' && !callback) {
    callback = options;
    options = {};
  }

  callback = callback || _.noop;
  options = options || {};

  const start = callback => {
    const paramName = _.isString(self.schema.updatedAt) ? self.schema.updatedAt : 'updatedAt';

    if (self.schema.timestamps && self.schema.updatedAt !== false && !_.has(item, paramName)) {
      item[paramName] = new Date().toISOString();
    }

    return callback(null, item);
  };

  internals.callBeforeHooks(self, 'update', start, (err, data) => {
    if (err) {
      return callback(err);
    }

    const hashKey = data[self.schema.hashKey];
    let rangeKey = data[self.schema.rangeKey];

    if (_.isUndefined(rangeKey)) {
      rangeKey = null;
    }

    let params = {
      TableName: self.tableName(),
      Key: self.serializer.buildKey(hashKey, rangeKey, self.schema),
      ReturnValues: 'ALL_NEW'
    };

<<<<<<< HEAD
    const exp = internals.updateExpressions(self.schema, data, options);
=======
    var exp = null;
    try {
      exp = internals.updateExpressions(self.schema, data, options);
    } catch (e) {
      return callback(e);
    }
>>>>>>> a83b79f2

    if (exp.UpdateExpression) {
      params.UpdateExpression = exp.UpdateExpression;
      delete options.UpdateExpression;
    }

    if (exp.ExpressionAttributeValues) {
      params.ExpressionAttributeValues = exp.ExpressionAttributeValues;
      delete options.ExpressionAttributeValues;
    }

    if (exp.ExpressionAttributeNames) {
      params.ExpressionAttributeNames = exp.ExpressionAttributeNames;
      delete options.ExpressionAttributeNames;
    }

    if (options.expected) {
      internals.addConditionExpression(params, options.expected);
      delete options.expected;
    }

    params = _.chain({}).merge(params, options).omitBy(_.isEmpty).value();

    self.sendRequest('update', params, (err, data) => {
      if (err) {
        return callback(err);
      }

      let result = null;
      if (data.Attributes) {
        result = self.initItem(self.serializer.deserializeItem(data.Attributes));
      }

      self._after.emit('update', result);
      return callback(null, result);
    });
  });
};

internals.addConditionExpression = (params, expectedConditions) => {
  _.each(expectedConditions, (val, key) => {
    let operator;
    let expectedValue = null;

    const existingValueKeys = _.keys(params.ExpressionAttributeValues);

    if (_.isObject(val) && _.isBoolean(val.Exists) && val.Exists === true) {
      operator = 'attribute_exists';
    } else if (_.isObject(val) && _.isBoolean(val.Exists) && val.Exists === false) {
      operator = 'attribute_not_exists';
    } else if (_.isObject(val) && _.has(val, '<>')) {
      operator = '<>';
      expectedValue = _.get(val, '<>');
    } else {
      operator = '=';
      expectedValue = val;
    }

    const condition = expressions.buildFilterExpression(key, operator, existingValueKeys, expectedValue, null);
    params.ExpressionAttributeNames = _.merge({}, condition.attributeNames, params.ExpressionAttributeNames);
    params.ExpressionAttributeValues = _.merge({}, condition.attributeValues, params.ExpressionAttributeValues);

    if (_.isString(params.ConditionExpression)) {
      params.ConditionExpression = `${params.ConditionExpression} AND (${condition.statement})`;
    } else {
      params.ConditionExpression = `(${condition.statement})`;
    }
  });
};

Table.prototype.destroy = function (hashKey, rangeKey, options, callback) {
  const self = this;

  if (_.isPlainObject(rangeKey) && typeof options === 'function' && !callback) {
    callback = options;
    options = rangeKey;
    rangeKey = null;
  } else if (typeof rangeKey === 'function' && !callback) {
    callback = rangeKey;
    options = {};
    rangeKey = null;
  } else if (_.isPlainObject(rangeKey) && !callback) {
    callback = options;
    options = rangeKey;
    rangeKey = null;
  } else if (typeof options === 'function' && !callback) {
    callback = options;
    options = {};
  }

  callback = callback || _.noop;
  options = options || {};

  if (_.isPlainObject(hashKey)) {
    rangeKey = hashKey[self.schema.rangeKey];

    if (_.isUndefined(rangeKey)) {
      rangeKey = null;
    }

    hashKey = hashKey[self.schema.hashKey];
  }

  let params = {
    TableName: self.tableName(),
    Key: self.serializer.buildKey(hashKey, rangeKey, self.schema)
  };

  if (options.expected) {
    internals.addConditionExpression(params, options.expected);

    delete options.expected;
  }

  params = _.merge({}, params, options);

  self.sendRequest('delete', params, (err, data) => {
    if (err) {
      return callback(err);
    }

    let item = null;
    if (data.Attributes) {
      item = self.initItem(self.serializer.deserializeItem(data.Attributes));
    }

    self._after.emit('destroy', item);
    return callback(null, item);
  });
};

Table.prototype.query = function (hashKey) {
  const self = this;

  return new Query(hashKey, self, self.serializer);
};

Table.prototype.scan = function () {
  const self = this;

  return new Scan(self, self.serializer);
};

Table.prototype.parallelScan = function (totalSegments) {
  const self = this;

  return new ParallelScan(self, self.serializer, totalSegments);
};


internals.deserializeItems = (table, callback) => (err, data) => {
  if (err) {
    return callback(err);
  }

  const result = {};
  if (data.Items) {
    result.Items = _.map(data.Items, i => table.initItem(table.serializer.deserializeItem(i)));

    delete data.Items;
  }

  if (data.LastEvaluatedKey) {
    result.LastEvaluatedKey = data.LastEvaluatedKey;

    delete data.LastEvaluatedKey;
  }

  return callback(null, _.merge({}, data, result));
};

Table.prototype.runQuery = function (params, callback) {
  const self = this;

  self.sendRequest('query', params, internals.deserializeItems(self, callback));
};

Table.prototype.runScan = function (params, callback) {
  const self = this;

  self.sendRequest('scan', params, internals.deserializeItems(self, callback));
};

Table.prototype.runBatchGetItems = function (params, callback) {
  const self = this;
  self.sendRequest('batchGet', params, callback);
};

internals.attributeDefinition = (schema, key) => {
  let type = schema._modelDatatypes[key];

  if (type === 'DATE') {
    type = 'S';
  }

  return {
    AttributeName: key,
    AttributeType: type
  };
};

internals.keySchema = (hashKey, rangeKey) => {
  const result = [{
    AttributeName: hashKey,
    KeyType: 'HASH'
  }];

  if (rangeKey) {
    result.push({
      AttributeName: rangeKey,
      KeyType: 'RANGE'
    });
  }

  return result;
};

internals.secondaryIndex = (schema, params) => {
  const projection = params.projection || { ProjectionType: 'ALL' };

  return {
    IndexName: params.name,
    KeySchema: internals.keySchema(schema.hashKey, params.rangeKey),
    Projection: projection
  };
};

internals.globalIndex = (indexName, params) => {
  const projection = params.projection || { ProjectionType: 'ALL' };

  return {
    IndexName: indexName,
    KeySchema: internals.keySchema(params.hashKey, params.rangeKey),
    Projection: projection,
    ProvisionedThroughput: {
      ReadCapacityUnits: params.readCapacity || 1,
      WriteCapacityUnits: params.writeCapacity || 1
    }
  };
};

Table.prototype.createTable = function (options, callback) {
  const self = this;

  if (typeof options === 'function' && !callback) {
    callback = options;
    options = {};
  }
  const attributeDefinitions = [];

  attributeDefinitions.push(internals.attributeDefinition(self.schema, self.schema.hashKey));

  if (self.schema.rangeKey) {
    attributeDefinitions.push(internals.attributeDefinition(self.schema, self.schema.rangeKey));
  }

  const localSecondaryIndexes = [];

  _.forEach(self.schema.secondaryIndexes, params => {
    attributeDefinitions.push(internals.attributeDefinition(self.schema, params.rangeKey));
    localSecondaryIndexes.push(internals.secondaryIndex(self.schema, params));
  });

  const globalSecondaryIndexes = [];

  _.forEach(self.schema.globalIndexes, (params, indexName) => {
    if (!_.find(attributeDefinitions, { AttributeName: params.hashKey })) {
      attributeDefinitions.push(internals.attributeDefinition(self.schema, params.hashKey));
    }

    if (params.rangeKey && !_.find(attributeDefinitions, { AttributeName: params.rangeKey })) {
      attributeDefinitions.push(internals.attributeDefinition(self.schema, params.rangeKey));
    }

    globalSecondaryIndexes.push(internals.globalIndex(indexName, params));
  });

  const keySchema = internals.keySchema(self.schema.hashKey, self.schema.rangeKey);

  const params = {
    AttributeDefinitions: attributeDefinitions,
    TableName: self.tableName(),
    KeySchema: keySchema,
    ProvisionedThroughput: {
      ReadCapacityUnits: options.readCapacity || 1,
      WriteCapacityUnits: options.writeCapacity || 1
    }
  };

  if (localSecondaryIndexes.length >= 1) {
    params.LocalSecondaryIndexes = localSecondaryIndexes;
  }

  if (globalSecondaryIndexes.length >= 1) {
    params.GlobalSecondaryIndexes = globalSecondaryIndexes;
  }

  self.sendRequest('createTable', params, callback);
};

Table.prototype.describeTable = function (callback) {
  const params = {
    TableName: this.tableName(),
  };

  this.sendRequest('describeTable', params, callback);
};

Table.prototype.deleteTable = function (callback) {
  callback = callback || _.noop;

  const params = {
    TableName: this.tableName(),
  };

  this.sendRequest('deleteTable', params, callback);
};

Table.prototype.updateTable = function (throughput, callback) {
  const self = this;
  if (typeof throughput === 'function' && !callback) {
    callback = throughput;
    throughput = {};
  }

  callback = callback || _.noop;
  throughput = throughput || {};

  async.parallel([
    async.apply(internals.syncIndexes, self),
    async.apply(internals.updateTableCapacity, self, throughput),
  ], callback);
};

internals.updateTableCapacity = (table, throughput, callback) => {
  const params = {};

  if (_.has(throughput, 'readCapacity') || _.has(throughput, 'writeCapacity')) {
    params.ProvisionedThroughput = {};

    if (_.has(throughput, 'readCapacity')) {
      params.ProvisionedThroughput.ReadCapacityUnits = throughput.readCapacity;
    }

    if (_.has(throughput, 'writeCapacity')) {
      params.ProvisionedThroughput.WriteCapacityUnits = throughput.writeCapacity;
    }
  }

  if (!_.isEmpty(params)) {
    params.TableName = table.tableName();
    table.sendRequest('updateTable', params, callback);
  } else {
    return callback();
  }
};

internals.syncIndexes = (table, callback) => {
  callback = callback || _.noop;

  table.describeTable((err, data) => {
    if (err) {
      return callback(err);
    }

    const missing = _.values(internals.findMissingGlobalIndexes(table, data));
    if (_.isEmpty(missing)) {
      return callback();
    }

    // UpdateTable only allows one new index per UpdateTable call
    // http://docs.aws.amazon.com/amazondynamodb/latest/developerguide/GSI.OnlineOps.html#GSI.OnlineOps.Creating
    const maxIndexCreationsAtaTime = 5;
    async.mapLimit(missing, maxIndexCreationsAtaTime, (params, callback) => {
      const attributeDefinitions = [];

      if (!_.find(attributeDefinitions, { AttributeName: params.hashKey })) {
        attributeDefinitions.push(internals.attributeDefinition(table.schema, params.hashKey));
      }

      if (params.rangeKey && !_.find(attributeDefinitions, { AttributeName: params.rangeKey })) {
        attributeDefinitions.push(internals.attributeDefinition(table.schema, params.rangeKey));
      }

      const currentWriteThroughput = data.Table.ProvisionedThroughput.WriteCapacityUnits;
      const newIndexWriteThroughput = _.ceil(currentWriteThroughput * 1.5);
      params.writeCapacity = params.writeCapacity || newIndexWriteThroughput;

      table.log.info('adding index %s to table %s', params.name, table.tableName());

      const updateParams = {
        TableName: table.tableName(),
        AttributeDefinitions: attributeDefinitions,
        GlobalSecondaryIndexUpdates: [{ Create: internals.globalIndex(params.name, params) }]
      };

      table.sendRequest('updateTable', updateParams, callback);
    }, callback);
  });
};

internals.findMissingGlobalIndexes = (table, data) => {
  if (_.isNull(data) || _.isUndefined(data)) {
    // table does not exist
    return table.schema.globalIndexes;
  } else {
    const indexData = _.get(data, 'Table.GlobalSecondaryIndexes');
    const existingIndexNames = _.map(indexData, 'IndexName');

    const missing = _.reduce(table.schema.globalIndexes, (result, idx, indexName) => {
      if (!_.includes(existingIndexNames, idx.name)) {
        result[indexName] = idx;
      }

      return result;
    }, {});

    return missing;
  }
};<|MERGE_RESOLUTION|>--- conflicted
+++ resolved
@@ -269,16 +269,12 @@
       ReturnValues: 'ALL_NEW'
     };
 
-<<<<<<< HEAD
-    const exp = internals.updateExpressions(self.schema, data, options);
-=======
-    var exp = null;
+    let exp = null;
     try {
       exp = internals.updateExpressions(self.schema, data, options);
     } catch (e) {
       return callback(e);
     }
->>>>>>> a83b79f2
 
     if (exp.UpdateExpression) {
       params.UpdateExpression = exp.UpdateExpression;
