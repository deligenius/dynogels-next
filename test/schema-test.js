'use strict';

var Schema = require('../lib/schema'),
    chai   = require('chai'),
    expect = chai.expect,
    sinon  = require('sinon');

chai.should();

describe('schema', function () {
  var schema;

  beforeEach(function () {
    schema = new Schema();
  });

  describe('#String', function () {

    it('should do something', function () {
      schema.String('name');

      schema.attrs.should.have.keys(['name']);
      schema.attrs.name.type._type.should.equal('string');
    });

    it('should set hashkey', function () {
      schema.String('name', {hashKey: true});

      schema.hashKey.should.equal('name');
    });

    it('should set rangeKey', function () {
      schema.String('name', {rangeKey: true});

      schema.rangeKey.should.equal('name');
    });

    it('should set secondaryIndexes', function () {
      schema.String('name', {secondaryIndex: true});

      schema.secondaryIndexes.should.eql(['name']);
    });

  });

  describe('#Number', function () {
    it('should set as number', function () {
      schema.Number('age');

      schema.attrs.should.have.keys(['age']);
      schema.attrs.age.type._type.should.equal('number');
    });
  });

  describe('#Boolean', function () {
    it('should set as boolean', function () {
      schema.Boolean('agree');

      schema.attrs.should.have.keys(['agree']);
      schema.attrs.agree.type._type.should.equal('boolean');
    });
  });

  describe('#Date', function () {
    it('should set as date', function () {
      schema.Date('created');

      schema.attrs.should.have.keys(['created']);
      schema.attrs.created.type._type.should.equal('date');
    });
  });

  describe('#StringSet', function () {
    it('should set as string set', function () {
      schema.StringSet('names');

      schema.attrs.should.have.keys(['names']);
<<<<<<< HEAD
      schema.attrs.names.type._type.should.equal('stringset');
=======
      schema.attrs.names.type._type.should.equal('stringSet');
>>>>>>> 85ded7f3
    });
  });

  describe('#NumberSet', function () {
    it('should set as number set', function () {
      schema.NumberSet('scores');

      schema.attrs.should.have.keys(['scores']);
<<<<<<< HEAD
      schema.attrs.scores.type._type.should.equal('numberset');
=======
      schema.attrs.scores.type._type.should.equal('numberSet');
>>>>>>> 85ded7f3
    });
  });

  describe('#UUID', function () {
    it('should set as uuid with default uuid function', function () {
      schema.UUID('id');

      schema.attrs.should.have.keys(['id']);
      schema.attrs.id.options.default.should.exist;
      schema.attrs.id.type._type.should.equal('uuid');
    });

    it('should set as uuid with default as given value', function () {
      schema.UUID('id', {default : '123'});

      schema.attrs.should.have.keys(['id']);
      schema.attrs.id.options.default.should.equal('123');
      schema.attrs.id.type._type.should.equal('uuid');
    });
  });

  describe('#TimeUUID', function () {
    it('should set as TimeUUID with default v1 uuid function', function () {
      schema.TimeUUID('timeid');

      schema.attrs.should.have.keys(['timeid']);
      schema.attrs.timeid.options.default.should.exist;
      schema.attrs.timeid.type._type.should.equal('timeuuid');
    });

    it('should set as uuid with default as given value', function () {
      schema.TimeUUID('stamp', {default : '123'});

      schema.attrs.should.have.keys(['stamp']);
      schema.attrs.stamp.options.default.should.equal('123');
      schema.attrs.stamp.type._type.should.equal('timeuuid');
    });
  });


  describe('#validate', function () {

    it('should return no err for string', function() {
      schema.String('email', {hashKey: true});

      expect(schema.validate({email: 'foo@bar.com'})).to.be.null;
    });

    it('should return err when hashkey isnt set', function() {
      schema.String('email', {hashKey: true});
      schema.String('name');

      var err = schema.validate({name : 'foo bar'});
      expect(err).to.exist;
    });

    it('should return no error for valid date object', function() {
      schema.Date('created', {hashKey: true});

      expect(schema.validate({created: new Date()})).to.be.null;
    });

    it('should return no error when using Date.now', function() {
      schema.Date('created', {hashKey: true});

      expect(schema.validate({created: Date.now()})).to.be.null;
    });

  });

  describe('#defaults', function () {
    it('should return default option set on hashkey', function () {
      schema.String('email', {hashKey: true, default: 'foo@bar.com'});

      schema.defaults().should.have.keys(['email']);
    });

    it('should return attributes that have defautls', function () {
      schema.String('email', {hashKey: true});
      schema.String('name', {default: 'Foo Bar'});
      schema.Number('age', {default: 3});
      schema.Number('posts', {default: 0});
      schema.Boolean('terms', {default: false});

      schema.defaults().should.have.keys(['name', 'age', 'posts', 'terms']);
    });

    it('should return empty object when no defaults exist', function () {
      schema.String('email', {hashKey: true});
      schema.String('name');
      schema.Number('age');

      schema.defaults().should.be.empty;
    });
  });

  describe('#applyDefaults', function () {
    it('should apply default values', function () {
      schema.String('email', {hashKey: true});
      schema.String('name', {default: 'Foo Bar'});
      schema.Number('age', {default: 3});

      var d = schema.applyDefaults({email: 'foo@bar.com'});

      d.email.should.equal('foo@bar.com');
      d.name.should.equal('Foo Bar');
      d.age.should.equal(3);
    });

    it('should return result of default functions', function () {
      var clock = sinon.useFakeTimers(Date.now());

      schema.String('email', {hashKey: true});
      schema.Date('created', {default: Date.now});

      var d = schema.applyDefaults({email: 'foo@bar.com'});

      d.created.should.equal(Date.now());

      clock.restore();
    });

    it('should modify passed in data', function () {
      schema.String('email', {hashKey: true});
      schema.String('name', {default: 'Foo Bar'});
      schema.Number('age', {default: 3});

      var data = {email : 'test@example.com'};
      schema.applyDefaults(data);

      data.email.should.equal('test@example.com');
      data.name.should.equal('Foo Bar');
      data.age.should.equal(3);
    });

    it('should modify anything when no defaults are set', function () {
      schema.String('email');
      schema.String('name');
      schema.Number('age');

      var d = schema.applyDefaults({email: 'foo@bar.com'});

      d.email.should.equal('foo@bar.com');
      expect(d.name).to.not.exist;
      expect(d.age).to.not.exist;
    });
  });

  describe('#globalIndex', function () {

    it('should set globalIndexes', function () {
      schema.String('userId', {hashKey: true});
      schema.String('gameTitle', {rangeKey: true});
      schema.Number('topScore');

      schema.globalIndex('GameTitleIndex', {hashKey: 'gameTitle', rangeKey : 'topScore'});

      schema.globalIndexes.should.include.keys('GameTitleIndex');
    });

  });
});<|MERGE_RESOLUTION|>--- conflicted
+++ resolved
@@ -75,11 +75,7 @@
       schema.StringSet('names');
 
       schema.attrs.should.have.keys(['names']);
-<<<<<<< HEAD
-      schema.attrs.names.type._type.should.equal('stringset');
-=======
       schema.attrs.names.type._type.should.equal('stringSet');
->>>>>>> 85ded7f3
     });
   });
 
@@ -88,11 +84,7 @@
       schema.NumberSet('scores');
 
       schema.attrs.should.have.keys(['scores']);
-<<<<<<< HEAD
-      schema.attrs.scores.type._type.should.equal('numberset');
-=======
       schema.attrs.scores.type._type.should.equal('numberSet');
->>>>>>> 85ded7f3
     });
   });
 
