'use strict';

const helper = require('./test-helper');
const _ = require('lodash');
const Joi = require('joi');
const Table = require('../lib/table');
const Schema = require('../lib/schema');
const Query = require('../lib//query');
const Scan = require('../lib//scan');
const Item = require('../lib/item');
const realSerializer = require('../lib/serializer');
const chai = require('chai');
const expect = chai.expect;
const sinon = require('sinon');

chai.should();

describe('table', () => {
  let table;
  let serializer;
  let docClient;
  let dynamodb;
  let logger;

  beforeEach(() => {
    serializer = helper.mockSerializer();
    docClient = helper.mockDocClient();
    dynamodb = docClient.service;
    logger = helper.testLogger();
  });

  describe('#get', () => {
    it('should get item by hash key', done => {
      const config = {
        hashKey: 'email'
      };

      const s = new Schema(config);

      table = new Table('accounts', s, realSerializer, docClient, logger);

      const request = {
        TableName: 'accounts',
        Key: { email: 'test@test.com' }
      };

      const resp = {
        Item: { email: 'test@test.com', name: 'test dude' }
      };

      docClient.get.withArgs(request).yields(null, resp);

      table.get('test@test.com', (err, account) => {
        account.should.be.instanceof(Item);
        account.get('email').should.equal('test@test.com');
        account.get('name').should.equal('test dude');

        done();
      });
    });

    it('should get item by hash and range key', done => {
      const config = {
        hashKey: 'name',
        rangeKey: 'email'
      };

      const s = new Schema(config);

      table = new Table('accounts', s, realSerializer, docClient, logger);

      const request = {
        TableName: 'accounts',
        Key: {
          name: 'Tim Tester',
          email: 'test@test.com'
        }
      };

      const resp = {
        Item: { email: 'test@test.com', name: 'Tim Tester' }
      };

      docClient.get.withArgs(request).yields(null, resp);

      table.get('Tim Tester', 'test@test.com', (err, account) => {
        account.should.be.instanceof(Item);
        account.get('email').should.equal('test@test.com');
        account.get('name').should.equal('Tim Tester');

        done();
      });
    });

    it('should get item by hash key and options', done => {
      const config = {
        hashKey: 'email',
      };

      const s = new Schema(config);

      table = new Table('accounts', s, realSerializer, docClient, logger);

      const request = {
        TableName: 'accounts',
        Key: { email: 'test@test.com' },
        ConsistentRead: true
      };

      const resp = {
        Item: { email: 'test@test.com', name: 'test dude' }
      };

      docClient.get.withArgs(request).yields(null, resp);

      table.get('test@test.com', { ConsistentRead: true }, (err, account) => {
        account.should.be.instanceof(Item);
        account.get('email').should.equal('test@test.com');
        account.get('name').should.equal('test dude');

        done();
      });
    });

    it('should get item by hashkey, range key and options', done => {
      const config = {
        hashKey: 'name',
        rangeKey: 'email',
      };

      const s = new Schema(config);

      table = new Table('accounts', s, realSerializer, docClient, logger);

      const request = {
        TableName: 'accounts',
        Key: {
          name: 'Tim Tester',
          email: 'test@test.com'
        },
        ConsistentRead: true
      };

      const resp = {
        Item: { email: 'test@test.com', name: 'Tim Tester' }
      };

      docClient.get.withArgs(request).yields(null, resp);

      table.get('Tim Tester', 'test@test.com', { ConsistentRead: true }, (err, account) => {
        account.should.be.instanceof(Item);
        account.get('email').should.equal('test@test.com');
        account.get('name').should.equal('Tim Tester');

        done();
      });
    });

    it('should get item from dynamic table by hash key', done => {
      const config = {
        hashKey: 'email',
        tableName: function () {
          return 'accounts_2014';
        }
      };

      const s = new Schema(config);

      table = new Table('accounts', s, realSerializer, docClient, logger);

      const request = {
        TableName: 'accounts_2014',
        Key: { email: 'test@test.com' }
      };

      const resp = {
        Item: { email: 'test@test.com', name: 'test dude' }
      };

      docClient.get.withArgs(request).yields(null, resp);

      table.get('test@test.com', (err, account) => {
        account.should.be.instanceof(Item);
        account.get('email').should.equal('test@test.com');
        account.get('name').should.equal('test dude');

        done();
      });
    });

    it('should return error', done => {
      const config = {
        hashKey: 'email',
      };

      const s = new Schema(config);

      table = new Table('accounts', s, realSerializer, docClient, logger);

      docClient.get.yields(new Error('Fail'));

      table.get('test@test.com', (err, account) => {
        expect(err).to.exist;
        expect(account).to.not.exist;
        done();
      });
    });
  });

  describe('#create', () => {
    it('should create valid item', done => {
      const config = {
        hashKey: 'email',
        schema: {
          email: Joi.string(),
          name: Joi.string(),
          age: Joi.number()
        }
      };

      const s = new Schema(config);

      table = new Table('accounts', s, realSerializer, docClient, logger);

      const request = {
        TableName: 'accounts',
        Item: {
          email: 'test@test.com',
          name: 'Tim Test',
          age: 23
        }
      };

      docClient.put.withArgs(request).yields(null, {});

      table.create(request.Item, (err, account) => {
        expect(err).to.not.exist;
        account.should.be.instanceof(Item);

        account.get('email').should.equal('test@test.com');
        account.get('name').should.equal('Tim Test');

        done();
      });
    });

    it('should call apply defaults', done => {
      const config = {
        hashKey: 'email',
        schema: {
          email: Joi.string(),
          name: Joi.string().default('Foo'),
          age: Joi.number()
        }
      };

      const s = new Schema(config);

      table = new Table('accounts', s, realSerializer, docClient, logger);

      const request = {
        TableName: 'accounts',
        Item: {
          email: 'test@test.com',
          name: 'Foo',
          age: 23
        }
      };

      docClient.put.withArgs(request).yields(null, {});

      table.create({ email: 'test@test.com', age: 23 }, (err, account) => {
        expect(err).to.not.exist;
        account.should.be.instanceof(Item);

        account.get('email').should.equal('test@test.com');
        account.get('name').should.equal('Foo');

        done();
      });
    });

    it('should omit null values', done => {
      const config = {
        hashKey: 'email',
        schema: {
          email: Joi.string(),
          name: Joi.string(),
          age: Joi.number().allow(null),
          favoriteNumbers: Schema.types.numberSet().allow(null),
          luckyNumbers: Schema.types.numberSet().allow(null)
        }
      };

      const s = new Schema(config);

      table = new Table('accounts', s, realSerializer, docClient, logger);

      const numberSet = sinon.match(value => {
        const s = docClient.createSet([1, 2, 3]);

        value.type.should.eql('Number');
        value.values.should.eql(s.values);

        return true;
      }, 'NumberSet');

      const request = {
        TableName: 'accounts',
        Item: {
          email: 'test@test.com',
          name: 'Tim Test',
          luckyNumbers: numberSet
        }
      };

      docClient.put.withArgs(request).yields(null, {});

      const item = { email: 'test@test.com', name: 'Tim Test', age: null, favoriteNumbers: [], luckyNumbers: [1, 2, 3] };
      table.create(item, (err, account) => {
        account.should.be.instanceof(Item);

        account.get('email').should.equal('test@test.com');
        account.get('name').should.equal('Tim Test');
        account.get('luckyNumbers').should.eql([1, 2, 3]);

        expect(account.toJSON()).to.have.keys(['email', 'name', 'luckyNumbers']);

        done();
      });
    });

    it('should omit empty values', done => {
      const config = {
        hashKey: 'email',
        schema: {
          email: Joi.string(),
          name: Joi.string().allow(''),
          age: Joi.number()
        }
      };

      const s = new Schema(config);

      table = new Table('accounts', s, realSerializer, docClient, logger);

      const request = {
        TableName: 'accounts',
        Item: {
          email: 'test@test.com',
          age: 2
        }
      };

      docClient.put.withArgs(request).yields(null, {});

      table.create({ email: 'test@test.com', name: '', age: 2 }, (err, account) => {
        expect(err).to.not.exist;
        account.should.be.instanceof(Item);

        account.get('email').should.equal('test@test.com');
        account.get('age').should.equal(2);

        done();
      });
    });

    it('should create item with createdAt timestamp', done => {
      const config = {
        hashKey: 'email',
        timestamps: true,
        schema: {
          email: Joi.string(),
        }
      };

      const s = new Schema(config);

      table = new Table('accounts', s, realSerializer, docClient, logger);

      const request = {
        TableName: 'accounts',
        Item: {
          email: 'test@test.com',
          createdAt: sinon.match.string
        }
      };

      docClient.put.withArgs(request).yields(null, {});

      table.create({ email: 'test@test.com' }, (err, account) => {
        expect(err).to.not.exist;
        account.should.be.instanceof(Item);

        account.get('email').should.equal('test@test.com');
        account.get('createdAt').should.exist;
        done();
      });
    });

    it('should create item with custom createdAt attribute name', done => {
      const config = {
        hashKey: 'email',
        timestamps: true,
        createdAt: 'created',
        schema: {
          email: Joi.string(),
        }
      };

      const s = new Schema(config);

      table = new Table('accounts', s, realSerializer, docClient, logger);

      const request = {
        TableName: 'accounts',
        Item: {
          email: 'test@test.com',
          created: sinon.match.string
        }
      };

      docClient.put.withArgs(request).yields(null, {});

      table.create({ email: 'test@test.com' }, (err, account) => {
        expect(err).to.not.exist;
        account.should.be.instanceof(Item);

        account.get('email').should.equal('test@test.com');
        account.get('created').should.exist;
        done();
      });
    });


    it('should create item without createdAt param', done => {
      const config = {
        hashKey: 'email',
        timestamps: true,
        createdAt: false,
        schema: {
          email: Joi.string(),
        }
      };

      const s = new Schema(config);

      table = new Table('accounts', s, realSerializer, docClient, logger);

      const request = {
        TableName: 'accounts',
        Item: {
          email: 'test@test.com'
        }
      };

      docClient.put.withArgs(request).yields(null, {});

      table.create({ email: 'test@test.com' }, (err, account) => {
        expect(err).to.not.exist;
        account.should.be.instanceof(Item);

        account.get('email').should.equal('test@test.com');
        expect(account.get('createdAt')).to.not.exist;
        done();
      });
    });

    it('should create item with expected option', done => {
      const config = {
        hashKey: 'email',
        schema: {
          email: Joi.string(),
          name: Joi.string()
        }
      };

      const s = new Schema(config);

      table = new Table('accounts', s, realSerializer, docClient, logger);

      const request = {
        TableName: 'accounts',
        Item: {
          email: 'test@test.com',
        },
        ExpressionAttributeNames: { '#name': 'name' },
        ExpressionAttributeValues: { ':name': 'Foo Bar' },
        ConditionExpression: '(#name = :name)'
      };

      docClient.put.withArgs(request).yields(null, {});

      table.create({ email: 'test@test.com' }, { expected: { name: 'Foo Bar' } }, (err, account) => {
        expect(err).to.not.exist;
        account.should.be.instanceof(Item);

        account.get('email').should.equal('test@test.com');
        done();
      });
    });

    it('should create item with no callback', done => {
      const config = {
        hashKey: 'email',
        timestamps: true,
        schema: {
          email: Joi.string(),
        }
      };

      const s = new Schema(config);

      table = new Table('accounts', s, realSerializer, docClient, logger);

      const request = {
        TableName: 'accounts',
        Item: {
          email: 'test@test.com',
        }
      };

      docClient.put.withArgs(request).yields(null, {});

      table.create({ email: 'test@test.com' });

      docClient.put.calledWith(request);
      return done();
    });

    it('should return validation error', done => {
      const config = {
        hashKey: 'email',
        schema: {
          email: Joi.string(),
          name: Joi.string()
        }
      };

      const s = new Schema(config);

      table = new Table('accounts', s, realSerializer, docClient, logger);

      table.create({ email: 'test@test.com', name: [1, 2, 3] }, (err, account) => {
        expect(err).to.exist;
        expect(err).to.match(/ValidationError/);
        expect(account).to.not.exist;

        sinon.assert.notCalled(docClient.put);
        done();
      });
    });

    it('should create item with condition expression on hashkey when overwrite flag is false', done => {
      const config = {
        hashKey: 'email',
        schema: {
          email: Joi.string(),
          name: Joi.string()
        }
      };

      const s = new Schema(config);

      table = new Table('accounts', s, realSerializer, docClient, logger);

      const request = {
        TableName: 'accounts',
        Item: {
          email: 'test@test.com',
          name: 'Bob Tester'
        },
        ExpressionAttributeNames: { '#email': 'email' },
        ExpressionAttributeValues: { ':email': 'test@test.com' },
        ConditionExpression: '(#email <> :email)'
      };

      docClient.put.withArgs(request).yields(null, {});

      table.create({ email: 'test@test.com', name: 'Bob Tester' }, { overwrite: false }, (err, account) => {
        expect(err).to.not.exist;
        account.should.be.instanceof(Item);

        account.get('email').should.equal('test@test.com');
        done();
      });
    });

    it('should create item with condition expression on hash and range key when overwrite flag is false', done => {
      const config = {
        hashKey: 'email',
        rangeKey: 'name',
        schema: {
          email: Joi.string(),
          name: Joi.string()
        }
      };

      const s = new Schema(config);

      table = new Table('accounts', s, realSerializer, docClient, logger);

      const request = {
        TableName: 'accounts',
        Item: {
          email: 'test@test.com',
          name: 'Bob Tester'
        },
        ExpressionAttributeNames: { '#email': 'email', '#name': 'name' },
        ExpressionAttributeValues: { ':email': 'test@test.com', ':name': 'Bob Tester' },
        ConditionExpression: '(#email <> :email) AND (#name <> :name)'
      };

      docClient.put.withArgs(request).yields(null, {});

      table.create({ email: 'test@test.com', name: 'Bob Tester' }, { overwrite: false }, (err, account) => {
        expect(err).to.not.exist;
        account.should.be.instanceof(Item);

        account.get('email').should.equal('test@test.com');
        done();
      });
    });

    it('should create item without condition expression when overwrite flag is true', done => {
      const config = {
        hashKey: 'email',
        schema: {
          email: Joi.string(),
          name: Joi.string()
        }
      };

      const s = new Schema(config);

      table = new Table('accounts', s, realSerializer, docClient, logger);

      const request = {
        TableName: 'accounts',
        Item: {
          email: 'test@test.com',
          name: 'Bob Tester'
        }
      };

      docClient.put.withArgs(request).yields(null, {});

      table.create({ email: 'test@test.com', name: 'Bob Tester' }, { overwrite: true }, (err, account) => {
        expect(err).to.not.exist;
        account.should.be.instanceof(Item);

        account.get('email').should.equal('test@test.com');
        done();
      });
    });
  });

  describe('#update', () => {
    it('should update valid item', done => {
      const config = {
        hashKey: 'email',
        schema: {
          email: Joi.string(),
          name: Joi.string(),
          age: Joi.number(),
        }
      };

      const s = new Schema(config);

      table = new Table('accounts', s, realSerializer, docClient, logger);

      const request = {
        TableName: 'accounts',
        Key: { email: 'test@test.com' },
        ReturnValues: 'ALL_NEW',
        UpdateExpression: 'SET #name = :name, #age = :age',
        ExpressionAttributeValues: { ':name': 'Tim Test', ':age': 23 },
        ExpressionAttributeNames: { '#name': 'name', '#age': 'age' }
      };

      const returnedAttributes = {
        email: 'test@test.com',
        name: 'Tim Test',
        age: 23,
        scores: [97, 86]
      };

      docClient.update.withArgs(request).yields(null, { Attributes: returnedAttributes });

      const item = { email: 'test@test.com', name: 'Tim Test', age: 23 };
      table.update(item, (err, account) => {
        account.should.be.instanceof(Item);

        account.get('email').should.equal('test@test.com');
        account.get('name').should.equal('Tim Test');
        account.get('age').should.equal(23);
        account.get('scores').should.eql([97, 86]);

        done();
      });
    });

    it('should accept falsy key and range values', done => {
      const config = {
        hashKey: 'userId',
        rangeKey: 'timeOffset',
        schema: {
          hashKey: Joi.number(),
          rangeKey: Joi.number()
        }
      };

      const s = new Schema(config);

      table = new Table('users', s, realSerializer, docClient, logger);

      const request = {
        TableName: 'users',
        Key: { userId: 0, timeOffset: 0 },
        ReturnValues: 'ALL_NEW'
      };

      const returnedAttributes = { userId: 0, timeOffset: 0 };

      docClient.update.withArgs(request).yields(null, { Attributes: returnedAttributes });

      const item = { userId: 0, timeOffset: 0 };
      table.update(item, (err, user) => {
        user.should.be.instanceof(Item);

        user.get('userId').should.equal(0);
        user.get('timeOffset').should.equal(0);

        done();
      });
    });

    it('should update with passed in options', done => {
      const config = {
        hashKey: 'email',
        schema: {
          email: Joi.string(),
          name: Joi.string(),
          age: Joi.number(),
        }
      };

      const s = new Schema(config);

      table = new Table('accounts', s, realSerializer, docClient, logger);

      const request = {
        TableName: 'accounts',
        Key: { email: 'test@test.com' },
        ReturnValues: 'ALL_OLD',
        UpdateExpression: 'SET #name = :name, #age = :age',
        ExpressionAttributeValues: { ':name_2': 'Foo Bar', ':name': 'Tim Test', ':age': 23 },
        ExpressionAttributeNames: { '#name': 'name', '#age': 'age' },
        ConditionExpression: '(#name = :name_2)'
      };

      const returnedAttributes = {
        email: 'test@test.com',
        name: 'Tim Test',
        age: 23,
        scores: [97, 86]
      };

      const item = { email: 'test@test.com', name: 'Tim Test', age: 23 };

      docClient.update.withArgs(request).yields(null, { Attributes: returnedAttributes });

      table.update(item, { ReturnValues: 'ALL_OLD', expected: { name: 'Foo Bar' } }, (err, account) => {
        account.should.be.instanceof(Item);

        account.get('email').should.equal('test@test.com');
        account.get('name').should.equal('Tim Test');
        account.get('age').should.equal(23);
        account.get('scores').should.eql([97, 86]);

        done();
      });
    });

    it('should update merge update expressions when passed in as options', done => {
      const config = {
        hashKey: 'email',
        schema: {
          email: Joi.string(),
          name: Joi.string(),
          age: Joi.number(),
        }
      };

      const s = new Schema(config);

      table = new Table('accounts', s, realSerializer, docClient, logger);

      const request = {
        TableName: 'accounts',
        Key: { email: 'test@test.com' },
        ReturnValues: 'ALL_NEW',
        UpdateExpression: 'SET #name = :name, #age = :age ADD #color :c',
        ExpressionAttributeValues: { ':name': 'Tim Test', ':age': 23, ':c': 'red' },
        ExpressionAttributeNames: { '#name': 'name', '#age': 'age', '#color': 'color' }
      };

      const returnedAttributes = {
        email: 'test@test.com',
        name: 'Tim Test',
        age: 23,
        scores: [97, 86],
        color: 'red'
      };

      const item = { email: 'test@test.com', name: 'Tim Test', age: 23 };

      docClient.update.withArgs(request).yields(null, { Attributes: returnedAttributes });

      const options = {
        UpdateExpression: 'ADD #color :c',
        ExpressionAttributeValues: { ':c': 'red' },
        ExpressionAttributeNames: { '#color': 'color' }
      };

      table.update(item, options, (err, account) => {
        account.should.be.instanceof(Item);

        account.get('email').should.equal('test@test.com');
        account.get('name').should.equal('Tim Test');
        account.get('age').should.equal(23);
        account.get('scores').should.eql([97, 86]);
        account.get('color').should.eql('red');

        done();
      });
    });

    it('should update valid item without a callback', done => {
      const config = {
        hashKey: 'email',
        schema: {
          email: Joi.string(),
          name: Joi.string(),
          age: Joi.number(),
        }
      };

      const s = new Schema(config);

      table = new Table('accounts', s, realSerializer, docClient, logger);

      const request = {
        TableName: 'accounts',
        Key: { email: 'test@test.com' },
        ReturnValues: 'ALL_NEW',
        UpdateExpression: 'SET #name = :name, #age = :age',
        ExpressionAttributeValues: { ':name': 'Tim Test', ':age': 23 },
        ExpressionAttributeNames: { '#name': 'name', '#age': 'age' }
      };

      const returnedAttributes = {
        email: 'test@test.com',
        name: 'Tim Test',
        age: 23,
        scores: [97, 86]
      };

      docClient.update.withArgs(request).yields(null, { Attributes: returnedAttributes });

      const item = { email: 'test@test.com', name: 'Tim Test', age: 23 };
      table.update(item);

      docClient.update.calledWith(request);
      return done();
    });

    it('should return error', done => {
      const config = {
        hashKey: 'email',
        schema: {
          email: Joi.string(),
          name: Joi.string(),
          age: Joi.number(),
        }
      };

      const s = new Schema(config);

      table = new Table('accounts', s, realSerializer, docClient, logger);

      docClient.update.yields(new Error('Fail'));

      const item = { email: 'test@test.com', name: 'Tim Test', age: 23 };

      table.update(item, (err, account) => {
        expect(err).to.exist;
        expect(account).to.not.exist;
        done();
      });
    });
<<<<<<< HEAD
=======

    it('should handle errors regarding invalid expressions', function (done) {
      var config = {
        hashKey: 'name',
        schema : {
          name     : Joi.string(),
          birthday : Joi.date().iso()
        }
      };

      var s = new Schema(config);

      table = new Table('accounts', s, realSerializer, docClient, logger);

      var item = {name : 'Dr. Who', birthday: undefined};

      table.update(item, function (err, account) {
        expect(err).to.exist;
        expect(account).to.not.exist;
        done();
      });
    });
>>>>>>> a83b79f2
  });

  describe('#query', () => {
    it('should return query object', () => {
      const config = {
        hashKey: 'name',
        rangeKey: 'email',
        schema: {
          name: Joi.string(),
          email: Joi.string()
        }
      };

      const s = new Schema(config);

      table = new Table('accounts', s, serializer, docClient, logger);

      table.query('Bob').should.be.instanceof(Query);
    });
  });

  describe('#scan', () => {
    it('should return scan object', () => {
      const config = {
        hashKey: 'name',
        rangeKey: 'email',
        schema: {
          name: Joi.string(),
          email: Joi.string()
        }
      };

      const s = new Schema(config);

      table = new Table('accounts', s, serializer, docClient, logger);

      table.scan().should.be.instanceof(Scan);
    });
  });

  describe('#destroy', () => {
    it('should destroy valid item', done => {
      const config = {
        hashKey: 'email',
        schema: {
          name: Joi.string(),
          email: Joi.string(),
          age: Joi.number()
        }
      };

      const s = new Schema(config);

      table = new Table('accounts', s, serializer, docClient, logger);

      const request = {
        TableName: 'accounts',
        Key: {
          email: 'test@test.com'
        }
      };

      docClient.delete.yields(null, {});

      serializer.buildKey.returns(request.Key);

      table.destroy('test@test.com', () => {
        serializer.buildKey.calledWith('test@test.com', null, s).should.be.true;
        docClient.delete.calledWith(request).should.be.true;

        done();
      });
    });

    it('should destroy valid item with falsy hash and range keys', done => {
      const config = {
        hashKey: 'userId',
        rangeKey: 'timeOffset',
        schema: {
          hashKey: Joi.number(),
          rangeKey: Joi.number()
        }
      };

      const s = new Schema(config);

      table = new Table('users', s, serializer, docClient, logger);

      const request = {
        TableName: 'users',
        Key: {
          userId: 0,
          timeOffset: 0
        }
      };

      docClient.delete.yields(null, {});

      serializer.buildKey.returns(request.Key);

      table.destroy({ userId: 0, timeOffset: 0 }, () => {
        serializer.buildKey.calledWith(0, 0, s).should.be.true;
        docClient.delete.calledWith(request).should.be.true;

        done();
      });
    });

    it('should take optional params', done => {
      const config = {
        hashKey: 'email',
        schema: {
          name: Joi.string(),
          email: Joi.string(),
          age: Joi.number()
        }
      };

      const s = new Schema(config);

      table = new Table('accounts', s, serializer, docClient, logger);

      const request = {
        TableName: 'accounts',
        Key: {
          email: { S: 'test@test.com' }
        },
        ReturnValues: 'ALL_OLD'
      };

      docClient.delete.yields(null, {});

      serializer.buildKey.returns(request.Key);

      table.destroy('test@test.com', { ReturnValues: 'ALL_OLD' }, () => {
        serializer.buildKey.calledWith('test@test.com', null, s).should.be.true;
        docClient.delete.calledWith(request).should.be.true;

        done();
      });
    });

    it('should parse and return attributes', done => {
      const config = {
        hashKey: 'email',
        schema: {
          name: Joi.string(),
          email: Joi.string(),
          age: Joi.number()
        }
      };

      const s = new Schema(config);

      table = new Table('accounts', s, serializer, docClient, logger);

      const request = {
        TableName: 'accounts',
        Key: { email: 'test@test.com' },
        ReturnValues: 'ALL_OLD'
      };

      const returnedAttributes = {
        email: 'test@test.com',
        name: 'Foo Bar'
      };

      docClient.delete.yields(null, { Attributes: returnedAttributes });

      serializer.buildKey.returns(request.Key);
      serializer.deserializeItem.withArgs(returnedAttributes).returns(
        { email: 'test@test.com', name: 'Foo Bar'
      });

      table.destroy('test@test.com', { ReturnValues: 'ALL_OLD' }, (err, item) => {
        serializer.buildKey.calledWith('test@test.com', null, s).should.be.true;
        docClient.delete.calledWith(request).should.be.true;

        item.get('name').should.equal('Foo Bar');

        done();
      });
    });

    it('should accept hash and range key', done => {
      const config = {
        hashKey: 'email',
        rangeKey: 'name',
        schema: {
          name: Joi.string(),
          email: Joi.string(),
          age: Joi.number()
        }
      };

      const s = new Schema(config);

      table = new Table('accounts', s, serializer, docClient, logger);

      const request = {
        TableName: 'accounts',
        Key: {
          email: 'test@test.com',
          name: 'Foo Bar'
        }
      };

      const returnedAttributes = {
        email: 'test@test.com',
        name: 'Foo Bar'
      };

      docClient.delete.yields(null, { Attributes: returnedAttributes });

      serializer.buildKey.returns(request.Key);
      serializer.deserializeItem.withArgs(returnedAttributes).returns(
        { email: 'test@test.com', name: 'Foo Bar'
      });

      table.destroy('test@test.com', 'Foo Bar', (err, item) => {
        serializer.buildKey.calledWith('test@test.com', 'Foo Bar', s).should.be.true;
        docClient.delete.calledWith(request).should.be.true;

        item.get('name').should.equal('Foo Bar');

        done();
      });
    });

    it('should accept hashkey rangekey and options', done => {
      const config = {
        hashKey: 'email',
        rangeKey: 'name',
        schema: {
          name: Joi.string(),
          email: Joi.string(),
          age: Joi.number()
        }
      };

      const s = new Schema(config);

      table = new Table('accounts', s, serializer, docClient, logger);

      const request = {
        TableName: 'accounts',
        Key: {
          email: 'test@test.com',
          name: 'Foo Bar'
        },
        ReturnValues: 'ALL_OLD'
      };

      const returnedAttributes = {
        email: 'test@test.com',
        name: 'Foo Bar'
      };

      docClient.delete.yields(null, { Attributes: returnedAttributes });

      serializer.buildKey.returns(request.Key);
      serializer.deserializeItem.withArgs(returnedAttributes).returns(
        { email: 'test@test.com', name: 'Foo Bar'
      });

      table.destroy('test@test.com', 'Foo Bar', { ReturnValues: 'ALL_OLD' }, (err, item) => {
        serializer.buildKey.calledWith('test@test.com', 'Foo Bar', s).should.be.true;
        docClient.delete.calledWith(request).should.be.true;

        item.get('name').should.equal('Foo Bar');

        done();
      });
    });

    it('should serialize expected option', done => {
      const config = {
        hashKey: 'email',
        schema: {
          name: Joi.string(),
          email: Joi.string(),
          age: Joi.number()
        }
      };

      const s = new Schema(config);

      table = new Table('accounts', s, serializer, docClient, logger);

      const request = {
        TableName: 'accounts',
        Key: {
          email: 'test@test.com'
        },
        ExpressionAttributeNames: { '#name': 'name' },
        ExpressionAttributeValues: { ':name': 'Foo Bar' },
        ConditionExpression: '(#name = :name)'
      };

      docClient.delete.yields(null, {});

      serializer.serializeItem.withArgs(s, { name: 'Foo Bar' }, { expected: true }).returns(request.Expected);
      serializer.buildKey.returns(request.Key);

      table.destroy('test@test.com', { expected: { name: 'Foo Bar' } }, () => {
        serializer.buildKey.calledWith('test@test.com', null, s).should.be.true;
        docClient.delete.calledWith(request).should.be.true;

        done();
      });
    });

    it('should call delete item without callback', done => {
      const config = {
        hashKey: 'email',
        schema: {
          name: Joi.string(),
          email: Joi.string(),
          age: Joi.number()
        }
      };

      const s = new Schema(config);

      table = new Table('accounts', s, realSerializer, docClient, logger);

      const request = {
        TableName: 'accounts',
        Key: {
          email: 'test@test.com'
        }
      };

      docClient.delete.yields(null, {});
      table.destroy('test@test.com');

      docClient.delete.calledWith(request);

      return done();
    });

    it('should call delete item with hash key, options and no callback', done => {
      const config = {
        hashKey: 'email',
        schema: {
          name: Joi.string(),
          email: Joi.string(),
          age: Joi.number()
        }
      };

      const s = new Schema(config);

      table = new Table('accounts', s, realSerializer, docClient, logger);

      const request = {
        TableName: 'accounts',
        Key: {
          email: 'test@test.com'
        },
        Expected: {
          name: { Value: 'Foo Bar' }
        }
      };

      docClient.delete.yields(null, {});
      table.destroy('test@test.com', { expected: { name: 'Foo Bar' } });

      docClient.delete.calledWith(request);

      return done();
    });
  });

  describe('#createTable', () => {
    it('should create table with hash key', done => {
      const config = {
        hashKey: 'email',
        schema: {
          name: Joi.string(),
          email: Joi.string(),
        }
      };

      const s = new Schema(config);

      table = new Table('accounts', s, serializer, docClient, logger);

      const request = {
        TableName: 'accounts',
        AttributeDefinitions: [
          { AttributeName: 'email', AttributeType: 'S' }
        ],
        KeySchema: [
          { AttributeName: 'email', KeyType: 'HASH' }
        ],
        ProvisionedThroughput: { ReadCapacityUnits: 5, WriteCapacityUnits: 5 }
      };

      dynamodb.createTable.yields(null, {});

      table.createTable({ readCapacity: 5, writeCapacity: 5 }, err => {
        expect(err).to.be.null;
        dynamodb.createTable.calledWith(request).should.be.true;
        done();
      });
    });

    it('should create table with range key', done => {
      const config = {
        hashKey: 'name',
        rangeKey: 'email',
        schema: {
          name: Joi.string(),
          email: Joi.string(),
        }
      };

      const s = new Schema(config);

      table = new Table('accounts', s, serializer, docClient, logger);

      const request = {
        TableName: 'accounts',
        AttributeDefinitions: [
          { AttributeName: 'name', AttributeType: 'S' },
          { AttributeName: 'email', AttributeType: 'S' }
        ],
        KeySchema: [
          { AttributeName: 'name', KeyType: 'HASH' },
          { AttributeName: 'email', KeyType: 'RANGE' }
        ],
        ProvisionedThroughput: { ReadCapacityUnits: 5, WriteCapacityUnits: 5 }
      };

      dynamodb.createTable.yields(null, {});

      table.createTable({ readCapacity: 5, writeCapacity: 5 }, err => {
        expect(err).to.be.null;
        dynamodb.createTable.calledWith(request).should.be.true;
        done();
      });
    });

    it('should create table with secondary index', done => {
      const config = {
        hashKey: 'name',
        rangeKey: 'email',
        indexes: [
          { hashKey: 'name', rangeKey: 'age', name: 'ageIndex', type: 'local' }
        ],
        schema: {
          name: Joi.string(),
          email: Joi.string(),
          age: Joi.number()
        }
      };

      const s = new Schema(config);

      table = new Table('accounts', s, serializer, docClient, logger);

      const request = {
        TableName: 'accounts',
        AttributeDefinitions: [
          { AttributeName: 'name', AttributeType: 'S' },
          { AttributeName: 'email', AttributeType: 'S' },
          { AttributeName: 'age', AttributeType: 'N' }
        ],
        KeySchema: [
          { AttributeName: 'name', KeyType: 'HASH' },
          { AttributeName: 'email', KeyType: 'RANGE' }
        ],
        LocalSecondaryIndexes: [
          {
            IndexName: 'ageIndex',
            KeySchema: [
              { AttributeName: 'name', KeyType: 'HASH' },
              { AttributeName: 'age', KeyType: 'RANGE' }
            ],
            Projection: {
              ProjectionType: 'ALL'
            }
          }
        ],
        ProvisionedThroughput: { ReadCapacityUnits: 5, WriteCapacityUnits: 5 }
      };

      dynamodb.createTable.yields(null, {});

      table.createTable({ readCapacity: 5, writeCapacity: 5 }, err => {
        expect(err).to.be.null;
        dynamodb.createTable.calledWith(request).should.be.true;
        done();
      });
    });

    it('should create table with global secondary index', done => {
      const config = {
        hashKey: 'userId',
        rangeKey: 'gameTitle',
        indexes: [
          { hashKey: 'gameTitle', rangeKey: 'topScore', name: 'GameTitleIndex', type: 'global' }
        ],
        schema: {
          userId: Joi.string(),
          gameTitle: Joi.string(),
          topScore: Joi.number()
        }
      };

      const s = new Schema(config);

      table = new Table('gameScores', s, serializer, docClient, logger);

      const request = {
        TableName: 'gameScores',
        AttributeDefinitions: [
          { AttributeName: 'userId', AttributeType: 'S' },
          { AttributeName: 'gameTitle', AttributeType: 'S' },
          { AttributeName: 'topScore', AttributeType: 'N' }
        ],
        KeySchema: [
          { AttributeName: 'userId', KeyType: 'HASH' },
          { AttributeName: 'gameTitle', KeyType: 'RANGE' }
        ],
        GlobalSecondaryIndexes: [
          {
            IndexName: 'GameTitleIndex',
            KeySchema: [
              { AttributeName: 'gameTitle', KeyType: 'HASH' },
              { AttributeName: 'topScore', KeyType: 'RANGE' }
            ],
            Projection: {
              ProjectionType: 'ALL'
            },
            ProvisionedThroughput: { ReadCapacityUnits: 1, WriteCapacityUnits: 1 }
          }
        ],
        ProvisionedThroughput: { ReadCapacityUnits: 5, WriteCapacityUnits: 5 }
      };

      dynamodb.createTable.yields(null, {});

      table.createTable({ readCapacity: 5, writeCapacity: 5 }, err => {
        expect(err).to.be.null;
        dynamodb.createTable.calledWith(request).should.be.true;
        done();
      });
    });

    it('should create table with global secondary index', done => {
      const config = {
        hashKey: 'userId',
        rangeKey: 'gameTitle',
        indexes: [{
          hashKey: 'gameTitle',
          rangeKey: 'topScore',
          name: 'GameTitleIndex',
          type: 'global',
          readCapacity: 10,
          writeCapacity: 5,
          projection: { NonKeyAttributes: ['wins'], ProjectionType: 'INCLUDE' }
        }],
        schema: {
          userId: Joi.string(),
          gameTitle: Joi.string(),
          topScore: Joi.number()
        }
      };

      const s = new Schema(config);

      table = new Table('gameScores', s, serializer, docClient, logger);

      const request = {
        TableName: 'gameScores',
        AttributeDefinitions: [
          { AttributeName: 'userId', AttributeType: 'S' },
          { AttributeName: 'gameTitle', AttributeType: 'S' },
          { AttributeName: 'topScore', AttributeType: 'N' }
        ],
        KeySchema: [
          { AttributeName: 'userId', KeyType: 'HASH' },
          { AttributeName: 'gameTitle', KeyType: 'RANGE' }
        ],
        GlobalSecondaryIndexes: [
          {
            IndexName: 'GameTitleIndex',
            KeySchema: [
              { AttributeName: 'gameTitle', KeyType: 'HASH' },
              { AttributeName: 'topScore', KeyType: 'RANGE' }
            ],
            Projection: {
              NonKeyAttributes: ['wins'],
              ProjectionType: 'INCLUDE'
            },
            ProvisionedThroughput: { ReadCapacityUnits: 10, WriteCapacityUnits: 5 }
          }
        ],
        ProvisionedThroughput: { ReadCapacityUnits: 5, WriteCapacityUnits: 5 }
      };

      dynamodb.createTable.yields(null, {});

      table.createTable({ readCapacity: 5, writeCapacity: 5 }, err => {
        expect(err).to.be.null;
        dynamodb.createTable.calledWith(request).should.be.true;
        done();
      });
    });
  });

  describe('#describeTable', () => {
    it('should make describe table request', done => {
      const config = {
        hashKey: 'email',
        schema: {
          email: Joi.string(),
          name: Joi.string(),
        }
      };

      const s = new Schema(config);

      table = new Table('accounts', s, serializer, docClient, logger);

      const request = {
        TableName: 'accounts'
      };

      dynamodb.describeTable.yields(null, {});

      table.describeTable(err => {
        expect(err).to.be.null;
        dynamodb.describeTable.calledWith(request).should.be.true;
        done();
      });
    });
  });

  describe('#updateTable', () => {
    beforeEach(() => {
      const config = {
        hashKey: 'email',
        schema: {
          email: Joi.string(),
          name: Joi.string(),
        }
      };

      const s = new Schema(config);

      table = new Table('accounts', s, serializer, docClient, logger);
    });

    it('should make update table request', done => {
      const request = {
        TableName: 'accounts',
        ProvisionedThroughput: { ReadCapacityUnits: 4, WriteCapacityUnits: 2 }
      };

      dynamodb.describeTable.yields(null, {});
      dynamodb.updateTable.yields(null, {});

      table.updateTable({ readCapacity: 4, writeCapacity: 2 }, err => {
        expect(err).to.be.null;
        dynamodb.updateTable.calledWith(request).should.be.true;
        done();
      });
    });

    it('should make update table request without callback', done => {
      const request = {
        TableName: 'accounts',
        ProvisionedThroughput: { ReadCapacityUnits: 2, WriteCapacityUnits: 1 }
      };

      table.updateTable({ readCapacity: 2, writeCapacity: 1 });

      dynamodb.updateTable.calledWith(request).should.be.true;

      return done();
    });
  });

  describe('#deleteTable', () => {
    beforeEach(() => {
      const config = {
        hashKey: 'email',
        schema: {
          email: Joi.string(),
          name: Joi.string(),
        }
      };

      const s = new Schema(config);

      table = new Table('accounts', s, serializer, docClient, logger);
    });

    it('should make delete table request', done => {
      const request = {
        TableName: 'accounts'
      };

      dynamodb.deleteTable.yields(null, {});

      table.deleteTable(err => {
        expect(err).to.be.null;
        dynamodb.deleteTable.calledWith(request).should.be.true;
        done();
      });
    });

    it('should make delete table request without callback', done => {
      const request = {
        TableName: 'accounts',
      };

      table.deleteTable();

      dynamodb.deleteTable.calledWith(request).should.be.true;

      return done();
    });
  });

  describe('#tableName', () => {
    it('should return given name', () => {
      const config = {
        hashKey: 'email',
        schema: {
          email: Joi.string(),
          name: Joi.string(),
        }
      };

      const s = new Schema(config);

      table = new Table('accounts', s, serializer, docClient, logger);

      table.tableName().should.eql('accounts');
    });

    it('should return table name set on schema', () => {
      const config = {
        hashKey: 'email',
        tableName: 'accounts-2014-03',
        schema: {
          email: Joi.string(),
          name: Joi.string(),
        }
      };

      const s = new Schema(config);

      table = new Table('accounts', s, serializer, docClient, logger);

      table.tableName().should.eql('accounts-2014-03');
    });

    it('should return table name returned from function on schema', () => {
      const d = new Date();
      const dateString = [d.getFullYear(), d.getMonth() + 1].join('_');

      const nameFunc = () => `accounts_${dateString}`;

      const config = {
        hashKey: 'email',
        tableName: nameFunc,
        schema: {
          email: Joi.string(),
          name: Joi.string(),
        }
      };

      const s = new Schema(config);

      table = new Table('accounts', s, serializer, docClient, logger);

      table.tableName().should.eql(`accounts_${dateString}`);
    });
  });

  describe('hooks', () => {
    describe('#create', () => {
      it('should call before hooks', done => {
        const config = {
          hashKey: 'email',
          schema: {
            email: Joi.string(),
            name: Joi.string(),
            age: Joi.number()
          }
        };

        const s = new Schema(config);

        table = new Table('accounts', s, serializer, docClient, logger);

        const item = { email: 'test@test.com', name: 'Tim Test', age: 23 };
        docClient.put.yields(null, {});

        serializer.serializeItem.withArgs(s, { email: 'test@test.com', name: 'Tommy', age: 23 }).returns({});

        table.before('create', (data, next) => {
          expect(data).to.exist;
          data.name = 'Tommy';

          return next(null, data);
        });

        table.before('create', (data, next) => {
          expect(data).to.exist;
          data.age = '25';

          return next(null, data);
        });

        table.create(item, (err, item) => {
          expect(err).to.not.exist;
          item.get('name').should.equal('Tommy');
          item.get('age').should.equal('25');

          return done();
        });
      });

      it('should return error when before hook returns error', done => {
        const config = {
          hashKey: 'email',
          schema: {
            email: Joi.string(),
            name: Joi.string(),
            age: Joi.number()
          }
        };

        const s = new Schema(config);

        table = new Table('accounts', s, serializer, docClient, logger);

        table.before('create', (data, next) => next(new Error('fail')));

        table.create({ email: 'foo@bar.com' }, (err, item) => {
          expect(err).to.exist;
          expect(item).to.not.exist;

          return done();
        });
      });

      it('should call after hook', done => {
        const config = {
          hashKey: 'email',
          schema: {
            email: Joi.string(),
            name: Joi.string(),
            age: Joi.number()
          }
        };

        const s = new Schema(config);

        table = new Table('accounts', s, serializer, docClient, logger);

        const item = { email: 'test@test.com', name: 'Tim Test', age: 23 };
        docClient.put.yields(null, {});

        serializer.serializeItem.withArgs(s, item).returns({});

        table.after('create', data => {
          expect(data).to.exist;

          return done();
        });

        table.create(item, () => {});
      });
    });

    describe('#update', () => {
      it('should call before hook', done => {
        const config = {
          hashKey: 'email',
          schema: {
            email: Joi.string(),
            name: Joi.string(),
            age: Joi.number()
          }
        };

        const s = new Schema(config);

        table = new Table('accounts', s, serializer, docClient, logger);

        const item = { email: 'test@test.com', name: 'Tim Test', age: 23 };
        docClient.update.yields(null, {});

        serializer.serializeItem.withArgs(s, item).returns({});

        serializer.buildKey.returns({ email: { S: 'test@test.com' } });
        const modified = { email: 'test@test.com', name: 'Tim Test', age: 44 };
        serializer.serializeItemForUpdate.withArgs(s, 'PUT', modified).returns({});

        serializer.deserializeItem.returns(modified);
        docClient.update.yields(null, {});

        let called = false;
        table.before('update', (data, next) => {
          const attrs = _.merge({}, data, { age: 44 });
          called = true;
          return next(null, attrs);
        });

        table.after('update', () => {
          expect(called).to.be.true;
          return done();
        });

        table.update(item, () => {});
      });

      it('should return error when before hook returns error', done => {
        const config = {
          hashKey: 'email',
          schema: {
            email: Joi.string(),
            name: Joi.string(),
            age: Joi.number()
          }
        };

        const s = new Schema(config);

        table = new Table('accounts', s, serializer, docClient, logger);

        table.before('update', (data, next) => next(new Error('fail')));

        table.update({}, err => {
          expect(err).to.exist;
          err.message.should.equal('fail');

          return done();
        });
      });

      it('should call after hook', done => {
        const config = {
          hashKey: 'email',
          schema: {
            email: Joi.string(),
            name: Joi.string(),
            age: Joi.number()
          }
        };

        const s = new Schema(config);

        table = new Table('accounts', s, serializer, docClient, logger);

        const item = { email: 'test@test.com', name: 'Tim Test', age: 23 };
        docClient.update.yields(null, {});

        serializer.serializeItem.withArgs(s, item).returns({});

        serializer.buildKey.returns({ email: { S: 'test@test.com' } });
        serializer.serializeItemForUpdate.returns({});

        serializer.deserializeItem.returns(item);
        docClient.update.yields(null, {});

        table.after('update', () => done());

        table.update(item, () => {});
      });
    });

    it('#destroy should call after hook', done => {
      const config = {
        hashKey: 'email',
        schema: {
          email: Joi.string(),
          name: Joi.string(),
          age: Joi.number()
        }
      };

      const s = new Schema(config);

      table = new Table('accounts', s, serializer, docClient, logger);

      docClient.delete.yields(null, {});
      serializer.buildKey.returns({});

      table.after('destroy', () => done());

      table.destroy('test@test.com', () => {});
    });
  });
});
<|MERGE_RESOLUTION|>--- conflicted
+++ resolved
@@ -900,8 +900,6 @@
         done();
       });
     });
-<<<<<<< HEAD
-=======
 
     it('should handle errors regarding invalid expressions', function (done) {
       var config = {
@@ -924,7 +922,6 @@
         done();
       });
     });
->>>>>>> a83b79f2
   });
 
   describe('#query', () => {
@@ -1926,4 +1923,4 @@
       table.destroy('test@test.com', () => {});
     });
   });
-});
+});